--- conflicted
+++ resolved
@@ -36,7 +36,6 @@
   </class>
 
   <class
-<<<<<<< HEAD
     name="rviz_default_plugins/Effort"
     type="rviz_default_plugins::displays::EffortDisplay"
     base_class_type="rviz_common::Display"
@@ -45,7 +44,9 @@
       The Effort display shows a sensor_msgs/JointState/effort message as circled arrows around each revolute joint in the robot.
     </description>
     <message_type>sensor_msgs/msg/JointState</message_type>
-=======
+  </class>
+
+  <class
     name="rviz_default_plugins/DepthCloud"
     type="rviz_default_plugins::displays::DepthCloudDisplay"
     base_class_type="rviz_common::Display"
@@ -54,7 +55,6 @@
       Displays point clouds based on depth maps.
     </description>
     <message_type>sensor_msgs/msg/Image</message_type>
->>>>>>> a4e2500a
   </class>
 
   <class
